--- conflicted
+++ resolved
@@ -2,11 +2,10 @@
 
 import os
 import json
+import time
 import requests
 from bs4 import BeautifulSoup
 from dotenv import load_dotenv
-import time
-import requests
 
 # Load environment variables from .env
 load_dotenv()
@@ -71,14 +70,12 @@
 
     response = requests.get(url, headers=HEADERS, params=params)
 
-    # WebsiteToolbox uses 400 for restricted/invalid topics
     if response.status_code == 400:
         print(f"Skipping topic {topic_id}: API returned 400")
         return {"data": []}
 
     response.raise_for_status()
 
-    # Guard against empty body
     if not response.content:
         return {"data": []}
 
@@ -128,11 +125,8 @@
     subcategories = get_subcategories(all_categories, parent_id)
     print(f"Found {len(subcategories)} subcategory(ies) under '{ticker}'.")
 
+    # Combine and deduplicate categories
     relevant_categories = [parent_cat] + subcategories
-<<<<<<< HEAD
-=======
-
-    # --- Deduplicate category list to avoid duplicate topic fetches ---
     seen_ids = set()
     unique_categories = []
     for cat in relevant_categories:
@@ -141,9 +135,7 @@
             unique_categories.append(cat)
             seen_ids.add(cid)
     relevant_categories = unique_categories
-    
-    # We'll collect unique posts in a dict keyed by postId
->>>>>>> 473bfb1e
+
     unique_posts = {}
     seen_topics = set()
 
@@ -151,76 +143,54 @@
         cat_id = cat["categoryId"]
         cat_title = cat["title"]
 
-<<<<<<< HEAD
-        try:
-            topics_data = get_topics_for_category(cat_id)
-        except requests.HTTPError as e:
-            print(f"Skipping category '{cat_title}' (ID={cat_id}): {e}")
-            continue
-=======
-        # --- Fetch topics with retry (even on 400) ---
+        # Fetch topics with retry
         topics_data = None
         for attempt in range(3):
             try:
                 topics_data = get_topics_for_category(cat_id)
-                break  # success
+                break
             except requests.exceptions.RequestException as e:
-                print(f"⚠️  Error fetching topics for '{cat_title}' (ID={cat_id}) [Attempt {attempt+1}/3]: {e}")
+                print(
+                    f"Error fetching topics for '{cat_title}' (ID={cat_id}) "
+                    f"[Attempt {attempt + 1}/3]: {e}"
+                )
                 if attempt < 2:
-                    wait = 2 ** attempt
-                    print(f"   Retrying in {wait} seconds...")
-                    time.sleep(wait)
-                else:
-                    print(f"❌  Giving up on category '{cat_title}' (ID={cat_id}) after 3 failed attempts.")
+                    time.sleep(2 ** attempt)
+
         if not topics_data:
-            continue  # skip to next category
->>>>>>> 473bfb1e
+            continue
 
         topics_list = topics_data.get("data", [])
         print(f"Category '{cat_title}' (ID={cat_id}) -> {len(topics_list)} topic(s).")
 
-        # --- Loop over topics ---
         for topic in topics_list:
             topic_id = topic.get("topicId")
             topic_title = topic.get("title")
 
-<<<<<<< HEAD
-            try:
-                posts_data = get_posts_for_topic(topic_id)
-            except requests.HTTPError as e:
-                print(f"Skipping topic '{topic_title}' (ID={topic_id}): {e}")
-                continue
-=======
             if topic_id in seen_topics:
-                print(f"  Skipping duplicate topic '{topic_title}' (ID={topic_id})")
                 continue
             seen_topics.add(topic_id)
 
-            # --- Fetch posts with retry (even on 400) ---
+            # Fetch posts with retry
             posts_data = None
             for attempt in range(3):
                 try:
                     posts_data = get_posts_for_topic(topic_id)
                     break
                 except requests.exceptions.RequestException as e:
-                    print(f"⚠️  Error fetching posts for topic '{topic_title}' (ID={topic_id}) [Attempt {attempt+1}/3]: {e}")
+                    print(
+                        f"Error fetching posts for topic '{topic_title}' "
+                        f"(ID={topic_id}) [Attempt {attempt + 1}/3]: {e}"
+                    )
                     if attempt < 2:
-                        wait = 2 ** attempt
-                        print(f"   Retrying in {wait} seconds...")
-                        time.sleep(wait)
-                    else:
-                        print(f"❌  Giving up on topic '{topic_title}' (ID={topic_id}) after 3 failed attempts.")
+                        time.sleep(2 ** attempt)
+
             if not posts_data:
-                continue  # skip to next topic
->>>>>>> 473bfb1e
+                continue
 
             posts_list = posts_data.get("data", [])
             print(f"  Topic '{topic_title}' (ID={topic_id}) -> {len(posts_list)} post(s).")
 
-<<<<<<< HEAD
-=======
-            # --- Collect posts ---
->>>>>>> 473bfb1e
             for post in posts_list:
                 post_id = post.get("postId")
                 if post_id not in unique_posts:
